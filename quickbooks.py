--- conflicted
+++ resolved
@@ -1,7 +1,11 @@
-from rauth import OAuth1Session, OAuth1Service
+
+try:
+    from rauth import OAuth1Session, OAuth1Service
+except:
+    print "Please import Rauth:\n\n"
+    print "http://rauth.readthedocs.org/en/latest/\n"
+
 import xml.etree.ElementTree as ET
-
-import xmltodict
 
 import json
 
@@ -18,7 +22,9 @@
     import reference
     import report
 
-except:
+except ImportError:
+
+    print "You won't be able to run some of the additional methods"
 
     """
     There are convenience-function calls to these companion modules, all
@@ -130,7 +136,10 @@
         return session
 
     def create_session(self):
-        if self.consumer_secret and self.consumer_key and self.access_token_secret and self.access_token:
+        if (self.consumer_secret and 
+            self.consumer_key and 
+            self.access_token_secret and 
+            self.access_token):
             session = OAuth1Session(self.consumer_key,
                 self.consumer_secret,
                 self.access_token,
@@ -141,7 +150,8 @@
             raise Exception("Need four creds for Quickbooks.create_session.")
         return self.session
 
-    def query_fetch_more(self, r_type, header_auth, realm, qb_object, original_payload =''):
+    def query_fetch_more(self, r_type, header_auth, realm, qb_object, 
+        original_payload =''):
         """ Wrapper script around keep_trying to fetch more results if 
         there are more. """
         
@@ -159,7 +169,11 @@
         
         while more:
             
-            r_dict = self.keep_trying(r_type, url, True, self.company_id, payload)
+            r_dict = self.hammer_it(r_type,
+                                    url, 
+                                    payload, 
+                                    "text"
+                                    )
 
             try:
                 access = r_dict['QueryResponse'][qb_object]
@@ -169,16 +183,17 @@
                     return []
                 else:
                     print "FAILED", r_dict
-                    r_dict = self.keep_trying(r_type,
+                    r_dict = self.hammer_it(r_type,
                                               url,
-                                              True,
-                                              self.company_id,
-                                              payload)
-
-            # Check the returned maxResults to see how many results are
-            # in the query. 
+                                              payload,
+                                              "text"
+                                              )
+
+            # For some reason the totalCount isn't returned for some queries,
+            # in that case, check the length, even though that actually requires
+            # measuring
             try:
-                result_count = int(r_dict['QueryResponse']['maxResults']) 
+                result_count = int(r_dict['QueryResponse']['totalCount']) 
                 if result_count < max_results:
                     more = False
             except KeyError:
@@ -272,8 +287,8 @@
 
         pass
 
-    def hammer_it(self, request_type, url, request_body, content_type,
-                  accept = 'json'):
+    def hammer_it(self, request_type, url, request_body = {}, 
+                content_type="text", accept = 'json'):
         """
         A slim version of simonv3's excellent keep_trying method. Among other
          trimmings, it assumes we can only use v3 of the
@@ -345,341 +360,25 @@
 
         return result
 
-
-    def keep_trying(self, r_type, url, header_auth, realm, payload=''):
-        """ Wrapper script to session.request() to continue trying at the QB
-        API until it returns something good, because the QB API is 
-        inconsistent """
-        if self.session != None:
-            session = self.session
+    def get_single_object(self, qbbo, pk=None):
+        if pk:
+            if qbbo not in self._BUSINESS_OBJECTS:
+                raise Exception("%s not in list of QBO Business Objects." %  \
+                            qbbo + " Please use one of the " + \
+                            "following: %s" % self._BUSINESS_OBJECTS)
+            
+
+            url = self.base_url_v3 + "/company/%s/%s/%s/" % (
+                                                            self.company_id, 
+                                                            qbbo.lower(),
+                                                            pk)
+
+            result = self.hammer_it("GET", url, {}, "text")
+
+            return result
         else:
-            session = self.create_session()
-            self.session = session
-
-        trying = True
-        tries = 0
-        while trying:
-            tries += 1
-            if "v2" in url:
-                r = session.request(r_type, url, header_auth, realm, data=payload)
-                
-                r_dict = xmltodict.parse(r.text)
-                
-                if "FaultInfo" not in r_dict or tries > 4:
-                    trying = False
-            else:
-                headers = {
-                        'Content-Type': 'application/text',
-                        'Accept': 'application/json'
-                    }
-
-                #print r_type,url,header_auth,realm,headers,payload
-                #quit()
-                r = session.request(r_type, url, header_auth, realm, headers = headers, data = payload)
-                
-                r_dict = r.json()
-
-                if "Fault" not in r_dict or tries >= 5:
-                    trying = False
-                elif "Fault" in r_dict and r_dict["Fault"]["type"]==\
-                     "AUTHENTICATION":
-                    #Initially I thought to quit here, but actually
-                    #it appears that there are 'false' authentication
-                    #errors all the time and you just have to keep trying...
-                    trying = True
-
-<<<<<<< HEAD
-        return r_dict
-
-    def query_object(self,business_object,params={}, query_tail = ""):
-        """
-        Runs a query-type request against the QBOv3 API
-        Gives you the option to create an AND-joined query by parameter
-            or just pass in a whole query tail
-        The parameter dicts should be keyed by parameter name and
-            have two-item tuples for values, which are operator and criterion
-        """
-
-        if business_object not in self.BUSINESS_OBJECTS:
-            raise Exception("%s not in list of QBO Business Objects." %  \
-                            business_object + " Please use one of the " + \
-                            "following: %s" % self.BUSINESS_OBJECTS)
-
-        #eventually, we should be able to select more than just *,
-        #but chances are any further filtering is easier done with Python
-        #than in the query...
-
-        query_string="SELECT * FROM %s" % business_object
-        
-        if query_tail == "" and not params == {}:
-
-            #It's not entirely obvious what are valid properties for
-            #filtering, so we'll collect the working ones here and
-            #validate the properties before sending it
-            #datatypes are defined here:
-            #https://developer.intuit.com/docs/0025_quickbooksapi/
-            #    0050_data_services/020_key_concepts/0700_other_topics
-
-            props = {
-                "TxnDate":"Date",
-                "MetaData.CreateTime":"DateTime",      #takes a Date though
-                "MetaData.LastUpdatedTime":"DateTime"  #ditto
-            }
-
-            p = params.keys()
-            
-            #only validating the property name for now, not the DataType
-            if p[0] not in props:
-                raise Exception("Unfamiliar property: %s" % p[0])
-
-            query_string+=" WHERE %s %s %s" % (p[0],
-                                               params[p[0]][0],
-                                               params[p[0]][1])
-=======
-        if "Fault" in r_dict:
-            print r_dict
->>>>>>> bc24d9a8
-
-        return r_dict
-
-    def fetch_customer(self, pk):
-        if pk:
-            url = self.base_url_v3 + "/company/%s/customer/%s" % (self.company_id, pk)
-            # url = self.base_url_v2 + "/resource/customer/v2/%s/%s" % ( self.company_id, pk)
-            r_dict = self.keep_trying("GET", url, True, self.company_id)
-            return r_dict['Customer']
-
-
-    def fetch_customers(self, all=False, page_num=0, limit=10):
-        """ Use self.query_object to access all the customers 
-        TODO: add query for 'all'
-        """
-        #query all the customers
-        customers = self.query_object("Customer")
-
-        return customers
-
-    def fetch_sales_term(self, pk):
-        if pk:
-            url = self.base_url_v2 + "/resource/sales-term/v2/%s/%s" % ( self.company_id, pk)
-            r_dict = self.keep_trying("GET", url, True, self.company_id)
-            return r_dict
-
-
-    def fetch_invoices(self, **args):
-        qb_object = "Invoice"
-        payload = "SELECT * FROM %s" % (qb_object)
-        if "query" in args:
-            if "customer" in args['query']:
-                payload = ("SELECT * FROM %s WHERE "
-                    "CustomerRef = '%s'") % (
-                        qb_object, args['query']['customer']
-                        )
-
-        r_dict = self.query_fetch_more("POST", True, 
-                self.company_id, qb_object, payload)
-
-        return r_dict
-        
-
-    def fetch_purchases(self, **args):
-        # if "query" in args:
-            qb_object = "Purchase"
-            payload = ""
-            if "query" in args and "customer" in args['query']:
-
-                # if there is a customer, let's get the create date 
-                # for that customer in QB, all relevant purchases will be
-                # after that date, this way we need less from QB
-
-                customer = self.fetch_customer(args['query']['customer'])
-
-                # payload = "SELECT * FROM %s" % (qb_object)
-                payload = "SELECT * FROM %s WHERE MetaData.CreateTime > '%s'"% (
-                        qb_object, 
-                        customer['MetaData']['CreateTime']
-                        )
-
-            else:
-                payload = "SELECT * FROM %s" % (qb_object)
-
-            unfiltered_purchases = self.query_fetch_more("POST", True, 
-                self.company_id, qb_object, payload)
-
-            filtered_purchases = []
-
-            if "query" in args and "customer" in args['query']:
-                for entry in unfiltered_purchases:
-
-                    if (
-                        'Line' in entry
-                        ):
-                        for line in entry['Line']:
-                            if (
-                                'AccountBasedExpenseLineDetail' in line and 
-                                'CustomerRef' in line['AccountBasedExpenseLineDetail'] and
-                                line['AccountBasedExpenseLineDetail']['CustomerRef']['value'] == args['query']['customer']
-                                ):
-                                
-                                filtered_purchases += [entry]
-
-                        
-                return filtered_purchases
-            else:
-                return unfiltered_purchases
-
-    def fetch_journal_entries(self, **args):
-        """ Because of the beautiful way that journal entries are organized
-        with QB, you're still going to have to filter these results for the
-        actual entity you're interested in.
-
-        :param query: a dictionary that includes 'customer', and the QB id of the
-            customer
-        """
-
-        payload = {}
-        more = True
-        
-        journal_entries = []
-        max_results = 500
-        start_position = 0
-
-        if "query" in args and "project" in args['query']:
-            original_payload = "SELECT * FROM JournalEntry"
-
-        elif "query" in args and "raw" in args['query']:
-            original_payload = args['query']['raw']
-
-        else:
-            original_payload = "SELECT * FROM JournalEntry"
-
-        payload = original_payload + " MAXRESULTS " + str(max_results)
-
-        while more:
-
-            url = self.base_url_v3 + "/company/%s/query" % (self.company_id)
-
-            r_dict = self.keep_trying("POST", url, True, self.company_id, payload)
-            
-            if int(r_dict['QueryResponse']['totalCount']) < max_results:
-                more = False
-            if start_position == 0:
-                start_position = 1
-            start_position = start_position + max_results
-            payload = "%s STARTPOSITION %s MAXRESULTS %s" % (original_payload, start_position, max_results)
-            journal_entry_set = r_dict['QueryResponse']['JournalEntry']
-            
-            # This has to happen because the QBO API doesn't support 
-            # filtering along customers apparently.
-            if "query" in args and "class" in args['query']:
-                for entry in journal_entry_set:
-                    for line in entry['Line']:
-                        if 'JournalEntryLineDetail' in line:
-                            if 'ClassRef' in line['JournalEntryLineDetail']:
-                                if args['query']['class'] in line['JournalEntryLineDetail']['ClassRef']['name']:
-                                    journal_entries += [entry]
-                                    break
-            else:
-                journal_entries = journal_entry_set
-
-        return journal_entries
-
-
-    def fetch_bills(self, **args):
-        """Fetch the bills relevant to this project."""
-        # if "query" in args:
-        payload = {}
-        more = True
-        counter = 1
-        bills = []
-        max_results = 500
-        start_position = 0
-        if "query" in args and "customer" in args['query']:
-            original_payload = "SELECT * FROM Bill"
-        elif "query" in args and "raw" in args['query']:
-            original_payload = args['query']['raw']
-        else:
-            original_payload = "SELECT * FROM Bill"
-
-        payload = original_payload + " MAXRESULTS " + str(max_results)
-
-        while more:
-
-            url = self.base_url_v3 + "/company/%s/query" % (self.company_id)
-            
-            r_dict = self.keep_trying("POST", url, True, self.company_id, payload)
-            counter = counter + 1
-            if int(r_dict['QueryResponse']['maxResults']) < max_results:
-                more = False
-
-            #take into account the initial start position
-            if start_position == 0:
-                start_position = 1
-            start_position = start_position + max_results
-
-            # set new payload
-            payload = "%s STARTPOSITION %s MAXRESULTS %s" % (
-                original_payload, 
-                start_position, 
-                max_results)
-            bill = r_dict['QueryResponse']['Bill']
-
-            # This has to happen because the QBO API doesn't support 
-            # filtering along customers apparently.
-            if "query" in args and "class" in args['query']:
-
-                for entry in bill:
-
-                    for line in entry['Line']:
-
-                        if 'AccountBasedExpenseLineDetail' in line:
-                            line_detail = line['AccountBasedExpenseLineDetail']
-
-                            if 'ClassRef' in line_detail:
-                                name = line_detail['ClassRef']['name']
-
-                                if args['query']['class'] in name:
-                                    bills += [entry]
-                                    break
-            else:
-                bills += bill
-        # print bills
-        return bills
-
-<<<<<<< HEAD
-    def chart_of_accounts(self, attrs = "strict"):
-        """make a tabular data sctructure representing all of a company's 
-        accounts."""
-        
-        #query all the accounts
-        accounts = self.query_object("Account")
-
-        #by strict, I mean the order the docs say to use when udpating:
-        #https://developer.intuit.com/docs/0025_quickbooksapi/0050_data_services/030_entity_services_reference/account
-
-        if attrs == "strict":
-            attrs = [
-                "Id", "SyncToken", "MetaData", "Name", "SubAccount",
-                "ParentRef", "Description", "FullyQualifiedName", "Active",
-                "Classification", "AccountType", "AccountSubType", "AcctNum",
-                "OpeningBalance", "OpeningBalanceDate", "CurrentBalance",
-                "CurentBalanceWithSubAccounts", "CurrencyRef"
-            ]
-            
-        #As a first cut, we'll sort them by AccountType in trial balance order
-        
-        tb_type_order = [
-            "Bank", "Accounts Receivable", "Other Current Asset",
-            "Fixed Asset", "Other Asset",
-            "Accounts Payable", "Credit Card", "Long Term Liability",
-            "Other Current Liability",
-            "Equity",
-            "Income", "Other Income",
-            "Cost of Goods Sold", "Expense", "Other Expense"
-        ]
-        
-        accounts_by_type = {} #{Accounts_Payable:[row_list]
-=======
+            return {}
+
     def query_objects(self, business_object, params={}, query_tail = ""):
         """
         Runs a query-type request against the QBOv3 API
@@ -699,7 +398,6 @@
         #than in the query...
 
         query_string="SELECT * FROM %s" % business_object
->>>>>>> bc24d9a8
         
         if query_tail == "" and not params == {}:
 
@@ -856,7 +554,7 @@
                                         params, query_tail)
 
     # -------------------------------------------------------------
-    #below are the convenience-function calls that have dependencies
+    # Below are the convenience-function calls that have dependencies
     # -------------------------------------------------------------
 
     def quick_report(self, filter_attributes = {}):
