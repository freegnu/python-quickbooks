--- conflicted
+++ resolved
@@ -191,7 +191,6 @@
 
         return session
 
-<<<<<<< HEAD
     def disconnect_account(self):
         """
         Disconnect current account from the application
@@ -201,13 +200,9 @@
         result = self.make_request("GET", url)
         return result
 
-    def make_request(self, request_type, url, request_body=None, content_type='application/json'):
-        params = {}
-=======
     def make_request(self, request_type, url, request_body=None, content_type='application/json', params=None):
         if not params:
             params = {}
->>>>>>> 152da7e5
 
         if self.minorversion:
             params['minorversion'] = self.minorversion
