--- conflicted
+++ resolved
@@ -9,12 +9,8 @@
     entity to create a taxrate.
     """
     class_dict = {
-<<<<<<< HEAD
-        "AgencyRef": Ref
-        ,"TaxReturnLineRef" : Ref
-=======
         "AgencyRef": Ref,
->>>>>>> 8591c7ba
+        "TaxReturnLineRef": Ref,
     }
 
     qbo_object_name = "TaxRate"
