import unittest

from mock import patch

from quickbooks.exceptions import QuickbooksException, SevereException
from quickbooks import client


class ClientTest(unittest.TestCase):
    def setUp(self):
        pass

    def tearDown(self):
        self.qb_client = client.QuickBooks()
        self.qb_client._drop()

    def test_client_new(self):
        self.qb_client = client.QuickBooks(
            sandbox=False,
            consumer_key="consumer_key",
            consumer_secret="consumer_secret",
            access_token="access_token",
            access_token_secret="access_token_secret",
            company_id="company_id",
            callback_url="callback_url",
            verbose=True,
            minorversion=4
        )

        self.assertEquals(self.qb_client.sandbox, False)
        self.assertEquals(self.qb_client.consumer_key, "consumer_key")
        self.assertEquals(self.qb_client.consumer_secret, "consumer_secret")
        self.assertEquals(self.qb_client.access_token, "access_token")
        self.assertEquals(self.qb_client.access_token_secret, "access_token_secret")
        self.assertEquals(self.qb_client.company_id, "company_id")
        self.assertEquals(self.qb_client.callback_url, "callback_url")
        self.assertEquals(self.qb_client.minorversion, 4)

    def test_client_updated(self):
        self.qb_client = client.QuickBooks(
            sandbox=False,
            consumer_key="consumer_key",
            consumer_secret="consumer_secret",
            access_token="access_token",
            access_token_secret="access_token_secret",
            company_id="company_id",
            callback_url="callback_url",
        )

        self.qb_client2 = client.QuickBooks(
            sandbox=True,
            consumer_key="update_consumer_key",
            consumer_secret="update_consumer_secret",
            access_token="update_access_token",
            access_token_secret="update_access_token_secret",
            company_id="update_company_id",
            callback_url="update_callback_url",
        )

        self.assertEquals(self.qb_client.sandbox, True)
        self.assertEquals(self.qb_client.consumer_key, "update_consumer_key")
        self.assertEquals(self.qb_client.consumer_secret, "update_consumer_secret")
        self.assertEquals(self.qb_client.access_token, "update_access_token")
        self.assertEquals(self.qb_client.access_token_secret, "update_access_token_secret")
        self.assertEquals(self.qb_client.company_id, "update_company_id")
        self.assertEquals(self.qb_client.callback_url, "update_callback_url")

        self.assertEquals(self.qb_client2.sandbox, True)
        self.assertEquals(self.qb_client2.consumer_key, "update_consumer_key")
        self.assertEquals(self.qb_client2.consumer_secret, "update_consumer_secret")
        self.assertEquals(self.qb_client2.access_token, "update_access_token")
        self.assertEquals(self.qb_client2.access_token_secret, "update_access_token_secret")
        self.assertEquals(self.qb_client2.company_id, "update_company_id")
        self.assertEquals(self.qb_client2.callback_url, "update_callback_url")

    def test_api_url(self):
        qb_client = client.QuickBooks(sandbox=False)
        api_url = qb_client.api_url

        self.assertFalse("sandbox" in api_url)

    def test_api_url_sandbox(self):
        qb_client = client.QuickBooks(sandbox=True)
        api_url = qb_client.api_url

        self.assertTrue("sandbox" in api_url)

    def test_isvalid_object_name_valid(self):
        qb_client = client.QuickBooks()
        result = qb_client.isvalid_object_name("Customer")

        self.assertEquals(result, True)

    def test_isvalid_object_name_invalid(self):
        qb_client = client.QuickBooks()

        self.assertRaises(Exception, qb_client.isvalid_object_name, "invalid")

    @patch('quickbooks.client.QuickBooks.make_request')
    def test_batch_operation(self, make_req):
        qb_client = client.QuickBooks()
        qb_client.batch_operation("request_body")

        self.assertTrue(make_req.called)

    @patch('quickbooks.client.QuickBooks.make_request')
    def test_create_object(self, make_req):
        qb_client = client.QuickBooks()
        qb_client.create_object("Customer", "request_body")

        self.assertTrue(make_req.called)

    @patch('quickbooks.client.QuickBooks.make_request')
    def test_query(self, make_req):
        qb_client = client.QuickBooks()
        qb_client.query("select")

        self.assertTrue(make_req.called)

    @patch('quickbooks.client.QuickBooks.make_request')
    def test_update_object(self, make_req):
        qb_client = client.QuickBooks()
        qb_client.update_object("Customer", "request_body")

        self.assertTrue(make_req.called)

    def test_get_authorize_url(self):
        qb_client = client.QuickBooks()
        qb_client.set_up_service()

        with patch.object(qb_client.qbService, "get_raw_request_token",
                          return_value=MockResponse()):

            results = qb_client.get_authorize_url()

            self.assertTrue('https://appcenter.intuit.com/Connect/Begin' in results)
            self.assertTrue('oauth_token' in results)
            self.assertEqual(qb_client.request_token, 'tokenvalue')
            self.assertTrue(qb_client.request_token_secret, 'secretvalue')

    @patch('quickbooks.client.QuickBooks.qbService')
    def test_get_access_tokens(self, qbService):
        qb_client = client.QuickBooks()
        qb_client.request_token = "token"
        qb_client.request_token_secret = "secret"
        session = qb_client.get_access_tokens("oauth_verifier")

        qbService.get_auth_session.assert_called_with('token', 'secret', data={'oauth_verifier': 'oauth_verifier'})
<<<<<<< HEAD
        self.assertFalse(session is None)
=======
        self.assertFalse(session is None)

    def test_get_instance(self):
        qb_client = client.QuickBooks()

        instance = qb_client.get_instance()
        self.assertEquals(qb_client, instance)

    @patch('quickbooks.client.OAuth1Session')
    def test_create_session(self, auth_Session):
        qb_client = client.QuickBooks()
        session = qb_client.create_session()

        self.assertTrue(auth_Session.called)
        self.assertFalse(session is None)

    def test_create_session_missing_auth_info_exception(self):
        qb_client = client.QuickBooks()
        qb_client.consumer_secret = None

        self.assertRaises(QuickbooksException, qb_client.create_session)

    @patch('quickbooks.client.QuickBooks.make_request')
    def test_get_single_object(self, make_req):
        qb_client = client.QuickBooks()
        qb_client.company_id = "1234"

        result = qb_client.get_single_object("test", 1)
        url = "https://sandbox-quickbooks.api.intuit.com/v3/company/1234/test/1/"
        make_req.assert_called_with("GET", url, {})

    @patch('quickbooks.client.QuickBooks.session')
    def test_make_request(self, qb_session):
        qb_client = client.QuickBooks()
        qb_client.company_id = "1234"
        url = "https://sandbox-quickbooks.api.intuit.com/v3/company/1234/test/1/"
        qb_client.make_request("GET", url, request_body=None, content_type='application/json')

        qb_session.request.assert_called_with(
                "GET", url, True, "1234", data={},
                headers={'Content-Type': 'application/json', 'Accept': 'application/json'},
                params={'minorversion': 4})

    def test_handle_exceptions(self):
        qb_client = client.QuickBooks()
        error_data = {
            "Error": [{
                "Message": "message",
                "Detail": "detail",
                "code": "2030",
                "element": "Id"}],
            "type": "ValidationFault"
        }

        self.assertRaises(QuickbooksException, qb_client.handle_exceptions, error_data)

    def test_handle_exceptions_severe(self):
        qb_client = client.QuickBooks()
        error_data = {
            "Error": [{
                "Message": "message",
                "Detail": "detail",
                "code": "10001",
                "element": "Id"}],
            "type": "ValidationFault"
        }

        self.assertRaises(SevereException, qb_client.handle_exceptions, error_data)


class MockResponse(object):
    @property
    def text(self):
        return "oauth_token_secret=secretvalue&oauth_callback_confirmed=true&oauth_token=tokenvalue"
>>>>>>> 516bbb2f
<|MERGE_RESOLUTION|>--- conflicted
+++ resolved
@@ -146,9 +146,6 @@
         session = qb_client.get_access_tokens("oauth_verifier")
 
         qbService.get_auth_session.assert_called_with('token', 'secret', data={'oauth_verifier': 'oauth_verifier'})
-<<<<<<< HEAD
-        self.assertFalse(session is None)
-=======
         self.assertFalse(session is None)
 
     def test_get_instance(self):
@@ -222,5 +219,4 @@
 class MockResponse(object):
     @property
     def text(self):
-        return "oauth_token_secret=secretvalue&oauth_callback_confirmed=true&oauth_token=tokenvalue"
->>>>>>> 516bbb2f
+        return "oauth_token_secret=secretvalue&oauth_callback_confirmed=true&oauth_token=tokenvalue"